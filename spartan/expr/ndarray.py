<<<<<<< HEAD
from .base import Expr, expr_like
from ..node import Node
from spartan.array import tile, distarray
=======
>>>>>>> c8cafda8
import numpy as np

from traits.api import Tuple, Bool, PythonValue

from .base import Expr
from spartan.array import distarray


class NdArrayExpr(Expr):
  _shape = Tuple 
  sparse = Bool 
  dtype = PythonValue(None, desc="np.type or type")
  tile_hint = PythonValue(None, desc="Tuple or None")
  reduce_fn = PythonValue(None, desc="Function or None")

  def pretty_str(self):
    return 'DistArray(%s, %s)' % (self.shape, np.dtype(self.dtype).name)

  def visit(self, visitor):
    return expr_like(self,
      _shape=visitor.visit(self.shape),
      dtype=visitor.visit(self.dtype),
      tile_hint=self.tile_hint,
      sparse=self.sparse,
      reduce_fn=self.reduce_fn)
  
  def dependencies(self):
    return {}
  
  def compute_shape(self):
    return self._shape
 
  def _evaluate(self, ctx, deps):
    shape = self._shape
    dtype = self.dtype
    tile_hint = self.tile_hint
    
    return distarray.create(shape, dtype,
                            reducer=self.reduce_fn,
                            tile_hint=tile_hint,
                            sparse=self.sparse)

def ndarray(shape, 
            dtype=np.float, 
            tile_hint=None,
            reduce_fn=None,
            sparse=False):
  '''
  Lazily create a new distributed array.
  :param shape:
  :param dtype:
  :param tile_hint:
  '''
  return NdArrayExpr(_shape = shape,
                     dtype = dtype,
                     tile_hint = tile_hint,
                     reduce_fn = reduce_fn,
                     sparse = sparse)<|MERGE_RESOLUTION|>--- conflicted
+++ resolved
@@ -1,9 +1,3 @@
-<<<<<<< HEAD
-from .base import Expr, expr_like
-from ..node import Node
-from spartan.array import tile, distarray
-=======
->>>>>>> c8cafda8
 import numpy as np
 
 from traits.api import Tuple, Bool, PythonValue
