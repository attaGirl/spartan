--- conflicted
+++ resolved
@@ -291,18 +291,14 @@
   fn = PythonValue
   fn_kw = PythonValue
   shape = Instance(tuple)
-<<<<<<< HEAD
+  update_region = PythonValue
   tile_hint = PythonValue(None, desc="Tuple or None")
-=======
-  update_region = PythonValue
-  tile_hint = Instance(tuple)
->>>>>>> dd4bf6b2
   dtype = PythonValue
   reducer = PythonValue
 
   def pretty_str(self):
-    return 'Map2[%d]' % (self.expr_id)
-
+    return 'Map2[%d](arrays=%s, axes=%s, fn=%s, tile_hint=%s)' % (self.expr_id, self.arrays.pretty_str(), self.axes, self.fn, self.tile_hint)
+  
   def compute_shape(self):
     return self.shape
 
