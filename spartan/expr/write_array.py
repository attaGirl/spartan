'''
Operations for updating slices of arrays.

To preserve the non-mutation semantics required for optimizations
to be correct, writing to an array should not actually mutate the
original array, but should instead create a new array with the 
appropriate region updated.  This code currently mutates arrays
in place, and therefore should be used with care.
'''

import numpy as np
import scipy.sparse as sp
import os
import math
import ast
import struct

from spartan import rpc
from spartan import master
from spartan.array import distarray, extent
from .slice import Slice
from ..core import LocalKernelResult
from ..util import Assert
from .base import Expr
from .ndarray import ndarray
<<<<<<< HEAD
from .shuffle import shuffle

=======
from traits.api import PythonValue
>>>>>>> 9594bc15

def _write_mapper(ex, source = None, sregion = None, dst_slice = None):
  intersection = extent.intersection(ex, sregion)

  futures = rpc.FutureGroup()
  if intersection != None:
    dst_lr = np.asarray(intersection.lr) - np.asarray(sregion.ul)
    dst_ul = np.asarray(intersection.ul) - np.asarray(sregion.ul)
    dst_ex = extent.create(tuple(dst_ul), tuple(dst_lr), dst_slice.shape)
    v = dst_slice.fetch(dst_ex)
    futures.append(source.update(intersection, v, wait=False))

  return LocalKernelResult(result=None, futures=futures)

<<<<<<< HEAD
@node_type
=======

>>>>>>> 9594bc15
class WriteArrayExpr(Expr):
  array = PythonValue(None, desc="DistArray or Expr") 
  src_slices = PythonValue(None, desc="Slices or a tuple of slices") 
  data = PythonValue(None, desc="np.ndarray or Expr") 
  dst_slices = PythonValue(None, desc="Slices or a tuple of slices") 

  def __str__(self):
    return 'WriteArrayExpr[%d] %s %s %s' % (self.expr_id, self.array, self.data)
  
  def _evaluate(self, ctx, deps):
    array = deps['array']
    src_slices = deps['src_slices']
    data = deps['data']
    dst_slices = deps['dst_slices']

    sregion = extent.from_slice(src_slices, array.shape)
    if isinstance(data, np.ndarray) or sp.issparse(data):
      if sregion.shape == data.shape:
        array.update(sregion, data)
      else:
        array.update(sregion, data[dst_slices])
    elif isinstance(data, distarray.DistArray):
      dst_slice = Slice(data, dst_slices)
      Assert.eq(sregion.shape, dst_slice.shape)
      array.foreach_tile(mapper_fn = _write_mapper,
                         kw = {'source':array, 'sregion':sregion,
                               'dst_slice':dst_slice})
    else:
      raise TypeError

    return array

def write(array, src_slices, data, dst_slices):
  '''
  array[src_slices] = data[dst_slices]

  :param array: Expr or distarray
  :param src_slices: slices for array
  :param data: data
  :param dst_slices: slices for data
  :rtype: `Expr`
  
  '''
  return WriteArrayExpr(array = array, src_slices = src_slices,
                        data = data, dst_slices = dst_slices)

def _local_load_reducer(old, new):
  return new + old

#def _local_read_dense_mm(ex, fn, data_begin, data_size):

def _local_read_sparse_mm(array, ex, fn, data_begin):
  '''
  1. Noted that Matrix Market format doesn't require (row, col) to be sorted.
     If the file is sorted (by either row or col), each worker will return
     only a part of the array. If the file is unsorted, each worker may
     return a very big and sparser sub-array of the original array. In the
     worst case, the sub-array can be as large as the original array but
     sparser.
  2. We can't know how many lines without reading the whole file. So we simply
     decide the region this worker should read based on the file size.
  '''
  data_size = os.path.getsize(fn) - data_begin
  array_size = np.product(array.shape)
  begin = extent.ravelled_pos(ex.ul, array.shape)
  begin = math.ceil(((begin * 1.0) / array_size) * data_size) + data_begin
  end = extent.ravelled_pos([(i - 1) for i in ex.lr], array.shape)
  end = math.floor(((end * 1.0) / array_size) * data_size) + data_begin

  ul = [array.shape[0], array.shape[1]]
  lr = [0, 0]
  row = []
  col = []
  data = []
  with open(fn) as fp:
    # We assume the maximum length of a line is less than 256.
    if begin - 256 < data_begin:
      fp.seek(data_begin)
    else:
      # Try to find the last newline before begin
      fp.seek(begin - 256)
      pos = fp.tell()
      while pos <= begin:
        real_begin = pos
        line = fp.readline()
        pos = fp.tell()
      fp.seek(real_begin)

    pos = fp.tell()

    for line in fp:
      pos += len(line)
      if pos > end + 1: # +1 in case end locates on \n
        break
      (_row, _col), val = _extract_mm_coordinate(line)
      _row -= 1
      _col -= 1
      row.append(_row)
      col.append(_col)
      data.append(float(val))
      ul[0] = _row if _row < ul[0] else ul[0]
      ul[1] = _col if _col < ul[1] else ul[1]
      lr[0] = _row if _row > lr[0] else lr[0]
      lr[1] = _col if _col > lr[1] else lr[1]

  # Adjust row, col based on the ul of this submatrix.
  for i in xrange(len(row)):
    row[i] -= ul[0]
    col[i] -= ul[1]

  new_ex = extent.create(ul, [lr[0] + 1, lr[1] + 1], array.shape)
  new_array = sp.coo_matrix((data, (row, col)), new_ex.shape)
  if new_ex.shape[0] > new_ex.shape[1]:
    new_array = new_array.tocsc()
  else:
    new_array = new_array.tocsr()
  return new_ex, new_array

def _readmm_mapper(array, ex, fn = None, data_begin = None):
  if array.sparse:
    new_ex, new_array = _local_read_sparse_mm(array, ex, fn, data_begin)
  else:
    pass

  yield new_ex, new_array

def _extract_mm_coordinate(shape_info):
  shape_info = shape_info.split()
  shape = [int(i) for i in shape_info[:-1]]
  edges = shape_info[-1]
  return (shape, edges)

def _parse_mm_header(fn, sparse_threshold = 0.01):
  with open(fn) as fp:
    line = fp.readline().strip()
    header = line
    while line[0] == '%':
      line = fp.readline()
    shape_info = line
    data_begin = fp.tell()

  if header.find('real'):
    dtype = np.float
  elif header.find('integer'):
    dtype = np.int

  shape, edges = _extract_mm_coordinate(shape_info)
  edges = int(edges)
  if (edges * 1.0) / np.product(shape) < sparse_threshold:
    sparse = True
  else:
    sparse = False

  return (shape, dtype, sparse, data_begin)

def _bulk_read(fp, size, bulk_size = 2**27):
  '''
  size must be 4, 8, 16 or 32. build_size must be 2^n
  '''
  assert(size == 4 or size == 8 or size == 16 or size == 32)
  while True:
    data = fp.read(bulk_size)
    if not data:
      break
    tell = 0
    data_len = len(data)
    while tell + size <= data_len:
      tell += size
      yield data[(tell - size):tell]

def _local_read_sparse_npy(array, ex, fn):
  '''
  1. Noted that coo_matrix format doesn't require row[] or col[] to be sorted.
     If one of row[] or col[] is sorted (by either row or col), each worker will
     return only a part of the array. If the file is unsorted, each worker may
     return a very big and sparser sub-array of the original array. In the worst
     case, the sub-array can be as large as the original array but sparser.
  2. For numpy format, we can evenly distribute the files we need to read to
     workers.
  '''
  data_begin = {}
  dtype = {}
  dtype_size = {}
  dtype_format = {}
  shape = {}
  fp = {}
  read_next = {}

  shape['row'], dtype['row'], data_begin['row'] = _parse_npy_header(fn + '_row.npy')
  shape['col'], dtype['col'], data_begin['col'] = _parse_npy_header(fn + '_col.npy')
  shape['data'], dtype['data'], data_begin['data'] = _parse_npy_header(fn + '_data.npy')

  item_count = np.product(array.shape)
  begin_item = extent.ravelled_pos(ex.ul, array.shape)
  begin_item = int(math.ceil(((begin_item * 1.0) / item_count) * shape['data'][0]))
  end_item = extent.ravelled_pos([(i - 1) for i in ex.lr], array.shape)
  end_item = int(math.floor((end_item * 1.0) / item_count * shape['data'][0])) + 1
  end_item = shape['data'][0] if end_item > shape['data'][0] else end_item

  ul = [array.shape[0], array.shape[1]]
  lr = [0, 0]
  row = []
  col = []
  data = []
  fp['row'] = open(fn + '_row.npy', 'rb')
  fp['col'] = open(fn + '_col.npy', 'rb')
  fp['data'] = open(fn + '_data.npy', 'rb')
  dtype_name = {'float64':'d', 'float32':'f', 'int64':'q', 'int32':'i'}

  for k, v in data_begin.iteritems():
    dtype_size[k] = dtype[k].itemsize
    fp[k].seek(v + begin_item * dtype_size[k])
    read_next[k] = _bulk_read(fp[k], dtype_size[k])
    dtype[k] = dtype_name[dtype[k].name]

  for i in xrange(begin_item, end_item):
    _row = struct.unpack(dtype['row'], read_next['row'].next())[0]
    row.append(_row)
    _col = struct.unpack(dtype['col'], read_next['col'].next())[0]
    col.append(_col)
    _data = struct.unpack(dtype['data'], read_next['data'].next())[0]
    data.append(_data)

    ul[0] = _row if _row < ul[0] else ul[0]
    ul[1] = _col if _col < ul[1] else ul[1]
    lr[0] = _row if _row > lr[0] else lr[0]
    lr[1] = _col if _col > lr[1] else lr[1]

  fp['row'].close()
  fp['col'].close()
  fp['data'].close()

  for i in xrange(len(row)):
    row[i] -= ul[0]
    col[i] -= ul[1]

  new_ex = extent.create(ul, [lr[0] + 1, lr[1] + 1], array.shape)
  new_array = sp.coo_matrix((data, (row, col)), new_ex.shape)
  if new_ex.shape[0] > new_ex.shape[1]:
    new_array = new_array.tocsc()
  else:
    new_array = new_array.tocsr()
  return (new_ex, new_array)

def _readnpy_mapper(array, ex, fn = None):
  if array.sparse:
    new_ex, new_array = _local_read_sparse_npy(array, ex, fn)
  else:
    pass

  yield (new_ex, new_array)

def _parse_npy_header(fn):
  with open(fn) as fp:
    fp.seek(8) # Skip magic
    dict_len = ord(fp.read(1)) + ord(fp.read(1)) * 256
    dict_str = fp.read(dict_len)
    dict_cnt = ast.literal_eval(dict_str)
    data_begin = fp.tell()

  return (dict_cnt['shape'], np.dtype(dict_cnt['descr']), data_begin)

def from_file_parallel(fn, file_format = 'mm', sparse = True, tile_hint = None):
  '''
  Make a distarray from a file or files. The file(s) will be read by workers.
  Therefore, the file(s) should be located in a shared file system such as HDFS.

  This API currently supports:
    numpy(sparse)
    Matrix Market format(sparse).

  Matrix Market:
    http://math.nist.gov/MatrixMarket/formats.html
    Sample Python code to save a coo_matrix to a Matrix Market format file:
      scipy.io.mmwrite('xxx.mtx', coo)

  Numpy:
    Since numpy format doesn't actually support sparse arrays, we assume that
    there are four npy files if the file format is numpy. These files store row,
    col, data and shape for a coo_matrix. Their file name should be fn_row.npy,
    fn_col.npy, fn_data.npy and fn_shape.npy where fn is the first argument of
    this API. We also ask at one of fn_row.npy and fn_col.npy is sorted.
    Sample python code to save a coo_matirx:
      numpy.save('xxx_row.npy', coo.row)
      numpy.save('xxx_col.npy', coo.col)
      numpy.save('xxx_data.npy', astype(coo.data.astype(numpy.float32)))
      numpy.save('xxx_shape.npy', numpy.asarray(coo.shape, dtype = numpy.float32))

  Args
    fn: `file name`
    file_format: `The format of fn`
    sparse: `Sparse array or not`
    tile_hint: `tile hint`
  Return
    Expr
  '''

  if file_format == 'numpy':
    shape = list(np.load(fn + '_shape.npy'))
    if sparse:
      mapper = _readnpy_mapper
      reducer = _local_load_reducer
      _shape, dtype, _data_begin = _parse_npy_header(fn + '_data.npy')
      kw = {'fn': fn}
    else:
      raise NotImplementedError("Only support sparse numpy now.")
  elif file_format == 'mm':
    shape, dtype, sparse, data_begin = _parse_mm_header(fn)
    if not sparse:
      raise NotImplementedError("Only support sparse mm now.")
    if len(shape) != 2:
      raise NotImplementedError("Only support two-dimension sparse mm now.")
    mapper = _readmm_mapper
    reducer = _local_load_reducer
    kw = {'fn' : fn, 'data_begin' : data_begin}
  else:
    raise NotImplementedError("Only support mm now. Got %s" % file_type)


  array_tile_hint = distarray.good_tile_shape(shape, num_shards =
                                                     master.get().num_workers)

  array = ndarray(shape = shape, dtype = dtype, sparse = sparse,
                  tile_hint = array_tile_hint)
  target = ndarray(shape = shape, dtype = dtype, sparse = sparse,
                   tile_hint = tile_hint, reduce_fn = reducer)
  return shuffle(array, fn = mapper, kw = kw, target = target)

def from_file(fn, file_type = 'numpy', sparse = True, tile_hint = None):
  '''
  Make a distarray from a file.

  This API Currently supports:
    numpy(dense/sparse)
    Matrix Market format(dense/sparse).

  The detail file format descriptions are in the comment in from_file_parallel().

  Args
    fn: `file name`
    file_format: `The format of fn`
    sparse: `Sparse array or not`
    tile_hint: `tile hint`
  Return
    Expr
  '''

  if file_type == 'numpy':
    if sparse:
      raise NotImplementedError("Only support dense npy now.")
    else:
      npa = np.load(fn)
      if fn.endswith("npz"):
        # We expect only one npy in npz
        for k, v in npa.iteritems():
          fn = v
        npa.close()
        npa = fn
  elif file_type == 'mm':
    npa = scipy.io.mmread(path)
    if sp.issparse(npa) and npa.dtype == np.float64:
      npa = npa.astype(np.float32)
  else:
    raise NotImplementedError("Only support npy and mm now. Got %s" % file_type)

  return from_numpy(npa, tile_hint)

def from_numpy(npa, tile_hint = None):
  '''
  Make a distarray from a numpy array

  Args
    npa: `numpy.ndarray`
    tile_hint: `tile hint`
  Return
    Expr
  '''
  if (not isinstance(npa, np.ndarray)) and (not sp.issparse(npa)):
    raise TypeError("Expected ndarray, got: %s" % type(npa))
  
  # if the sparse type can't support slice, we need to convert it to another type.
  if sp.issparse(npa):
    npa = npa.tocsr()

  array = ndarray(shape = npa.shape, dtype = npa.dtype,
                  sparse = sp.issparse(npa), tile_hint = tile_hint)
  slices = tuple([slice(0, i) for i in npa.shape])

  return write(array, slices, npa, slices)
     <|MERGE_RESOLUTION|>--- conflicted
+++ resolved
@@ -23,12 +23,8 @@
 from ..util import Assert
 from .base import Expr
 from .ndarray import ndarray
-<<<<<<< HEAD
 from .shuffle import shuffle
-
-=======
 from traits.api import PythonValue
->>>>>>> 9594bc15
 
 def _write_mapper(ex, source = None, sregion = None, dst_slice = None):
   intersection = extent.intersection(ex, sregion)
@@ -43,11 +39,6 @@
 
   return LocalKernelResult(result=None, futures=futures)
 
-<<<<<<< HEAD
-@node_type
-=======
-
->>>>>>> 9594bc15
 class WriteArrayExpr(Expr):
   array = PythonValue(None, desc="DistArray or Expr") 
   src_slices = PythonValue(None, desc="Slices or a tuple of slices") 
