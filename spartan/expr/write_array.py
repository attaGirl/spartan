'''
Operations for updating slices of arrays.

To preserve the non-mutation semantics required for optimizations
to be correct, writing to an array should not actually mutate the
original array, but should instead create a new array with the 
appropriate region updated.  This code currently mutates arrays
in place, and therefore should be used with care.
'''

import numpy as np
import scipy.sparse as sp
import os
import math
import ast
import struct

from spartan import rpc
from spartan import master
from spartan.array import distarray, extent
from .slice import Slice
from ..core import LocalKernelResult
from ..util import Assert, FileHelper
from .base import Expr
from .ndarray import ndarray
from .shuffle import shuffle
from traits.api import PythonValue

def _write_mapper(ex, source = None, sregion = None, dst_slice = None):
  intersection = extent.intersection(ex, sregion)

  futures = rpc.FutureGroup()
  if intersection != None:
    dst_lr = np.asarray(intersection.lr) - np.asarray(sregion.ul)
    dst_ul = np.asarray(intersection.ul) - np.asarray(sregion.ul)
    dst_ex = extent.create(tuple(dst_ul), tuple(dst_lr), dst_slice.shape)
    v = dst_slice.fetch(dst_ex)
    futures.append(source.update(intersection, v, wait=False))

  return LocalKernelResult(result=None, futures=futures)

class WriteArrayExpr(Expr):
  array = PythonValue(None, desc="DistArray or Expr") 
  src_slices = PythonValue(None, desc="Slices or a tuple of slices") 
  data = PythonValue(None, desc="np.ndarray or Expr") 
  dst_slices = PythonValue(None, desc="Slices or a tuple of slices") 

  def __str__(self):
    return 'WriteArrayExpr[%d] %s %s' % (self.expr_id, self.array, self.data)
  
  def _evaluate(self, ctx, deps):
    array = deps['array']
    src_slices = deps['src_slices']
    data = deps['data']
    dst_slices = deps['dst_slices']

    sregion = extent.from_slice(src_slices, array.shape)
    if isinstance(data, np.ndarray) or sp.issparse(data):
      if sregion.shape == data.shape:
        array.update(sregion, data)
      else:
        array.update(sregion, data[dst_slices])
    elif isinstance(data, distarray.DistArray):
      dst_slice = Slice(data, dst_slices)
      Assert.eq(sregion.shape, dst_slice.shape)
      array.foreach_tile(mapper_fn = _write_mapper,
                         kw = {'source':array, 'sregion':sregion,
                               'dst_slice':dst_slice})
    else:
      raise TypeError

    return array

<<<<<<< HEAD
=======
  def compute_shape(self):
    return self.array.shape

>>>>>>> f7935481
def write(array, src_slices, data, dst_slices):
  '''
  array[src_slices] = data[dst_slices]

  :param array: Expr or distarray
  :param src_slices: slices for array
  :param data: data
  :param dst_slices: slices for data
  :rtype: `Expr`
  
  '''
  return WriteArrayExpr(array = array, src_slices = src_slices,
                        data = data, dst_slices = dst_slices)

def _local_load_reducer(old, new):
  return new + old

#def _local_read_dense_mm(ex, fn, data_begin, data_size):

def _local_read_sparse_mm(array, ex, fn, data_begin):
  '''
  1. Noted that Matrix Market format doesn't require (row, col) to be sorted.
     If the file is sorted (by either row or col), each worker will return
     only a part of the array. If the file is unsorted, each worker may
     return a very big and sparser sub-array of the original array. In the
     worst case, the sub-array can be as large as the original array but
     sparser.
  2. We can't know how many lines without reading the whole file. So we simply
     decide the region this worker should read based on the file size.
  '''
  data_size = os.path.getsize(fn) - data_begin
  array_size = np.product(array.shape)
  begin = extent.ravelled_pos(ex.ul, array.shape)
  begin = math.ceil(((begin * 1.0) / array_size) * data_size) + data_begin
  end = extent.ravelled_pos([(i - 1) for i in ex.lr], array.shape)
  end = math.floor(((end * 1.0) / array_size) * data_size) + data_begin

  ul = [array.shape[0], array.shape[1]]
  lr = [0, 0]
  rows = []
  cols = []
  data = []
  with open(fn) as fp:
    # We assume the maximum length of a line is less than 256.
    if begin - 256 < data_begin:
      fp.seek(data_begin)
    else:
      # Try to find the last newline before begin
      fp.seek(begin - 256)
      pos = fp.tell()
      while pos <= begin:
        real_begin = pos
        line = fp.readline()
        pos = fp.tell()
      fp.seek(real_begin)

    pos = fp.tell()

    for line in fp:
      pos += len(line)
      if pos > end + 1: # +1 in case end locates on \n
        break
      (_row, _col), val = _extract_mm_coordinate(line)
      _row -= 1
      _col -= 1
      rows.append(_row)
      cols.append(_col)
      data.append(float(val))
      ul[0] = _row if _row < ul[0] else ul[0]
      ul[1] = _col if _col < ul[1] else ul[1]
      lr[0] = _row if _row > lr[0] else lr[0]
      lr[1] = _col if _col > lr[1] else lr[1]

  # Adjust rows and cols based on the ul of this submatrix.
  for i in xrange(len(rows)):
    rows[i] -= ul[0]
    cols[i] -= ul[1]

  new_ex = extent.create(ul, [lr[0] + 1, lr[1] + 1], array.shape)
  new_array = sp.coo_matrix((data, (rows, cols)), new_ex.shape)
  if new_ex.shape[0] > new_ex.shape[1]:
    new_array = new_array.tocsc()
  else:
    new_array = new_array.tocsr()
  return new_ex, new_array

def _readmm_mapper(array, ex, fn = None, data_begin = None):
  if array.sparse:
    new_ex, new_array = _local_read_sparse_mm(array, ex, fn, data_begin)
  else:
    pass

  yield new_ex, new_array

def _extract_mm_coordinate(shape_info):
  shape_info = shape_info.split()
  shape = [int(i) for i in shape_info[:-1]]
  edges = shape_info[-1]
  return (shape, edges)

def _parse_mm_header(fn, sparse_threshold = 0.01):
  with open(fn) as fp:
    line = fp.readline().strip()
    header = line
    while line[0] == '%':
      line = fp.readline()
    shape_info = line
    data_begin = fp.tell()

  if header.find('real'):
    dtype = np.float
  elif header.find('integer'):
    dtype = np.int

  shape, edges = _extract_mm_coordinate(shape_info)
  edges = int(edges)
  if (edges * 1.0) / np.product(shape) < sparse_threshold:
    sparse = True
  else:
    sparse = False

  return (shape, dtype, sparse, data_begin)

def _bulk_read(fp, size, bulk_size = 2**27):
  '''
  size must be 4, 8, 16 or 32. build_size must be 2^n
  '''
  assert(size == 4 or size == 8 or size == 16 or size == 32)
  while True:
    data = fp.read(bulk_size)
    if not data:
      break
    tell = 0
    data_len = len(data)
    while tell + size <= data_len:
      tell += size
      yield data[(tell - size):tell]

def _local_read_sparse_npy(array, ex, fn):
  '''
  1. Noted that coo_matrix format doesn't require row[] or col[] to be sorted.
     If one of row[] or col[] is sorted (by either row or col), each worker will
     return only a part of the array. If the file is unsorted, each worker may
     return a very big and sparser sub-array of the original array. In the worst
     case, the sub-array can be as large as the original array but sparser.
  2. For numpy format, we can evenly distribute the files we need to read to
     workers.
  '''
  #data_begin = {}
  #dtype = {}
  #dtype_size = {}
  #shape = {}
  #fp = {}
  #read_next = {}
  attr = {'data_begin':{}, 'dtype':{}, 'shape':None,
          'read_next':{}, 'fn':{}}
  types = ['row', 'col', 'data']
  dtype_name = {'float64':'d', 'float32':'f', 'int64':'q', 'int32':'i'}

  for i in types:
    _fn = '%s_%s.npy' % (fn, i)
    attr['fn'][i] = _fn
    _shape, attr['dtype'][i], attr['data_begin'][i] = _parse_npy_header(_fn)
    if attr['shape'] != None:
      assert attr['shape'] == _shape
    else:
      attr['shape'] = _shape
  #shape['row'], dtype['row'], data_begin['row'] = _parse_npy_header(fn + '_row.npy')
  #shape['col'], dtype['col'], data_begin['col'] = _parse_npy_header(fn + '_col.npy')
  #shape['data'], dtype['data'], data_begin['data'] = _parse_npy_header(fn + '_data.npy')

  item_count = np.product(array.shape)
  begin_item = extent.ravelled_pos(ex.ul, array.shape)
  begin_item = int(math.ceil(((begin_item * 1.0) / item_count) * attr['shape'][0]))
  end_item = extent.ravelled_pos([(i - 1) for i in ex.lr], array.shape)
  end_item = int(math.floor((end_item * 1.0) / item_count * attr['shape'][0])) + 1
  end_item = attr['shape'][0] if end_item > attr['shape'][0] else end_item

  ul = [array.shape[0], array.shape[1]]
  lr = [0, 0]
  rows = []
  cols = []
  data = []
  with FileHelper(row=open(attr['fn']['row'], 'rb'),
                  col=open(attr['fn']['col'], 'rb'),
                  data=open(attr['fn']['data'], 'rb')) as fp:
    for k in types:
      _dtype = attr['dtype'][k]
      _dtype_size = _dtype.itemsize
      _fp = getattr(fp, k)

      _fp.seek(attr['data_begin'][k] + begin_item * _dtype_size)
      attr['read_next'][k] = _bulk_read(_fp, _dtype_size) 
      attr['dtype'][k] = dtype_name[_dtype.name]

    for i in xrange(begin_item, end_item):
      _row = struct.unpack(attr['dtype']['row'], attr['read_next']['row'].next())[0]
      rows.append(_row)
      _col = struct.unpack(attr['dtype']['col'], attr['read_next']['col'].next())[0]
      cols.append(_col)
      _data = struct.unpack(attr['dtype']['data'], attr['read_next']['data'].next())[0]
      data.append(_data)

      ul[0] = _row if _row < ul[0] else ul[0]
      ul[1] = _col if _col < ul[1] else ul[1]
      lr[0] = _row if _row > lr[0] else lr[0]
      lr[1] = _col if _col > lr[1] else lr[1]

  for i in xrange(len(rows)):
    rows[i] -= ul[0]
    cols[i] -= ul[1]

  new_ex = extent.create(ul, [lr[0] + 1, lr[1] + 1], array.shape)
  new_array = sp.coo_matrix((data, (rows, cols)), new_ex.shape)
  if new_ex.shape[0] > new_ex.shape[1]:
    new_array = new_array.tocsc()
  else:
    new_array = new_array.tocsr()
  return (new_ex, new_array)

def _readnpy_mapper(array, ex, fn = None):
  if array.sparse:
    new_ex, new_array = _local_read_sparse_npy(array, ex, fn)
  else:
    pass

  yield (new_ex, new_array)

def _parse_npy_header(fn):
  with open(fn) as fp:
    fp.seek(8) # Skip magic
    dict_len = ord(fp.read(1)) + ord(fp.read(1)) * 256
    dict_str = fp.read(dict_len)
    dict_cnt = ast.literal_eval(dict_str)
    data_begin = fp.tell()

  return (dict_cnt['shape'], np.dtype(dict_cnt['descr']), data_begin)

def from_file_parallel(fn, file_format = 'mm', sparse = True, tile_hint = None):
  '''
  Make a distarray from a file or files. The file(s) will be read by workers.
  Therefore, the file(s) should be located in a shared file system such as HDFS.

  This API currently supports:
    numpy(sparse)
    Matrix Market format(sparse).

  Matrix Market:
    http://math.nist.gov/MatrixMarket/formats.html
    Sample Python code to save a coo_matrix to a Matrix Market format file:
      scipy.io.mmwrite('xxx.mtx', coo)

  Numpy:
    Since numpy format doesn't actually support sparse arrays, we assume that
    there are four npy files if the file format is numpy. These files store row,
    col, data and shape for a coo_matrix. Their file name should be fn_row.npy,
    fn_col.npy, fn_data.npy and fn_shape.npy where fn is the first argument of
    this API. For efficient loading, the row and column matrices should be
    sorted. Unsorted matrices are supported, but performance will be poor.
    Sample python code to save a coo_matirx:
      numpy.save('xxx_row.npy', coo.row)
      numpy.save('xxx_col.npy', coo.col)
      numpy.save('xxx_data.npy', astype(coo.data.astype(numpy.float32)))
      numpy.save('xxx_shape.npy', numpy.asarray(coo.shape, dtype = numpy.float32))

  Args
    fn: `file name`
    file_format: `The format of fn`
    sparse: `Sparse array or not`
    tile_hint: `tile hint`
  Return
    Expr
  '''

  if file_format == 'numpy':
    shape = list(np.load(fn + '_shape.npy'))
    if sparse:
      mapper = _readnpy_mapper
      reducer = _local_load_reducer
      _shape, dtype, _data_begin = _parse_npy_header(fn + '_data.npy')
      kw = {'fn': fn}
    else:
      raise NotImplementedError("Only support sparse numpy now.")
  elif file_format == 'mm':
    shape, dtype, sparse, data_begin = _parse_mm_header(fn)
    if not sparse:
      raise NotImplementedError("Only support sparse mm now.")
    if len(shape) != 2:
      raise NotImplementedError("Only support two-dimension sparse mm now.")
    mapper = _readmm_mapper
    reducer = _local_load_reducer
    kw = {'fn' : fn, 'data_begin' : data_begin}
  else:
    raise NotImplementedError("Only support mm now. Got %s" % file_type)


  array_tile_hint = distarray.good_tile_shape(shape, num_shards =
                                                     master.get().num_workers)

  array = ndarray(shape = shape, dtype = dtype, sparse = sparse,
                  tile_hint = array_tile_hint)
  target = ndarray(shape = shape, dtype = dtype, sparse = sparse,
                   tile_hint = tile_hint, reduce_fn = reducer)
  return shuffle(array, fn = mapper, kw = kw, target = target)

def from_file(fn, file_type = 'numpy', sparse = True, tile_hint = None):
  '''
  Make a distarray from a file.

  This API Currently supports:
    numpy(dense/sparse)
    Matrix Market format(dense/sparse).

  The detail file format descriptions are in the comment in from_file_parallel().

  Args
    fn: `file name`
    file_format: `The format of fn`
    sparse: `Sparse array or not`
    tile_hint: `tile hint`
  Return
    Expr
  '''

  if file_type == 'numpy':
    if sparse:
      shape = list(np.load(fn + '_shape.npy'))
      row = np.load(fn + '_row.npy')
      col = np.load(fn + '_col.npy')
      data = np.load(fn + '_data.npy')
      npa = sp.coo_matrix((data, (row, col)), shape = shape)
    else:
      npa = np.load(fn)
      if fn.endswith("npz"):
        # We expect only one npy in npz
        for k, v in npa.iteritems():
          fn = v
        npa.close()
        npa = fn
  elif file_type == 'mm':
    npa = scipy.io.mmread(path)
    if sp.issparse(npa) and npa.dtype == np.float64:
      npa = npa.astype(np.float32)
  else:
    raise NotImplementedError("Only support npy and mm now. Got %s" % file_type)

  return from_numpy(npa, tile_hint)

def from_numpy(npa, tile_hint = None):
  '''
  Make a distarray from a numpy array

  Args
    npa: `numpy.ndarray`
    tile_hint: `tile hint`
  Return
    Expr
  '''
  if (not isinstance(npa, np.ndarray)) and (not sp.issparse(npa)):
    raise TypeError("Expected ndarray, got: %s" % type(npa))
  
  # if the sparse type can't support slice, we need to convert it to another type.
  if sp.issparse(npa):
    npa = npa.tocsr()

  array = ndarray(shape = npa.shape, dtype = npa.dtype,
                  sparse = sp.issparse(npa), tile_hint = tile_hint)
  slices = tuple([slice(0, i) for i in npa.shape])

  return write(array, slices, npa, slices)
     <|MERGE_RESOLUTION|>--- conflicted
+++ resolved
@@ -71,12 +71,9 @@
 
     return array
 
-<<<<<<< HEAD
-=======
   def compute_shape(self):
     return self.array.shape
 
->>>>>>> f7935481
 def write(array, src_slices, data, dst_slices):
   '''
   array[src_slices] = data[dst_slices]
