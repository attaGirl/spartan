'''
Basic numpy style operations on arrays.

These include --

* Array creation routines: (`rand`, `randn`, `zeros`, `ones`, `arange`)
* Reductions: (`sum`, `argmin`, `argmax`, `mean`)
* Shape/type casting: (`reshape`, `ravel`, `astype`, `shape`, `size`)
* Other: (`dot`).
'''
import sys

import numpy as np
import scipy.sparse as sp

from .. import util
from ..array import distarray, extent
from ..array.extent import index_for_reduction, shapes_match
from ..util import Assert
from .base import force
from .map import map
from .ndarray import ndarray
from .optimize import disable_parakeet, not_idempotent
from .reduce import reduce
from .shuffle import shuffle
from spartan import sparse

def _make_ones(input): return np.ones(input.shape, input.dtype)
def _make_zeros(input): return np.zeros(input.shape, input.dtype)

@not_idempotent
@disable_parakeet
def _make_rand(input):
  return np.random.rand(*input.shape)

@not_idempotent
@disable_parakeet
def _make_randn(input):
  return np.random.randn(*input.shape)

@not_idempotent
@disable_parakeet
def _make_sparse_rand(input, 
                      density=None, 
                      dtype=None, 
                      format='csr'):
  Assert.eq(len(input.shape), 2)
  
  return sp.rand(input.shape[0],
                 input.shape[1],
                 density=density,
                 format=format,
                 dtype=dtype)

@not_idempotent
def _make_sparse_diagonal(tile, ex):
  data = sp.lil_matrix(ex.shape)

  if ex.ul[0] >= ex.ul[1] and ex.ul[0] < ex.lr[1]:
    for i in range(ex.ul[0], min(ex.lr[0], ex.lr[1])):
      data[i - ex.ul[0], i - ex.ul[1]] = 1
  elif ex.ul[1] >= ex.ul[0] and ex.ul[1] < ex.lr[0]:
    for j in range(ex.ul[1], min(ex.lr[1], ex.lr[0])):
      data[j - ex.ul[0], j - ex.ul[1]] = 1

  return [(ex, data)]
  
def rand(*shape, **kw):
  '''
  Return a random array sampled from the uniform distribution on [0, 1).
  
  :param tile_hint: A tuple indicating the desired tile shape for this array.
  '''
  tile_hint = None
  if 'tile_hint' in kw:
    tile_hint = kw['tile_hint']
    del kw['tile_hint']

  assert len(kw) == 0, 'Unknown keywords %s' % kw

  for s in shape: assert isinstance(s, int)
  return map(ndarray(shape, dtype=np.float, tile_hint=tile_hint),
             fn=_make_rand)


def randn(*shape, **kw):
  '''
  Return a random array sampled from the standard normal distribution.
  
  :param tile_hint: A tuple indicating the desired tile shape for this array.
  '''
  tile_hint = None
  if 'tile_hint' in kw:
    tile_hint = kw['tile_hint']
    del kw['tile_hint']
  
  for s in shape: assert isinstance(s, int)
  return map(ndarray(shape, dtype=np.float, tile_hint=tile_hint), fn=_make_randn) 


def sparse_rand(shape, 
                density=0.001,
                format='lil',
                dtype=np.float32, 
                tile_hint=None):
  '''Make a distributed sparse random array.
  
  Random values are chosen from the uniform distribution on [0, 1).
  
  Args:
    density(float): Fraction of values to be filled
    format(string): Sparse tile format (lil, coo, csr, csc).
    dtype(np.dtype): Datatype of array.
    tile_hint(tuple or None): Shape of array tiles.
    
  Returns:
    Expr:
  '''
  
  for s in shape: assert isinstance(s, int)
  return map(ndarray(shape, dtype=dtype, tile_hint=tile_hint, sparse=True),
             fn=_make_sparse_rand,
             fn_kw = { 'dtype' : dtype, 
                       'density' : density,
                       'format' : format })

def sparse_empty(shape,
                 dtype=np.float32,
                 tile_hint=None):
  '''Return an empty sparse array of the given shape.
  
  :param shape: `tuple`.  Shape of the resulting array.
  :param dtype: `np.dtype`
  :param tile_hint: A tuple indicating the desired tile shape for this array.
  '''
  return ndarray(shape, dtype=dtype, tile_hint=tile_hint, sparse=True)

def sparse_diagonal(shape,
                    dtype=np.float32,
                    tile_hint=None):
  return shuffle(ndarray(shape, dtype=dtype, tile_hint=tile_hint, sparse=True), _make_sparse_diagonal)

def diag_mapper(array, ex):
  dst_ul = (ex.ul[0], 0)
  dst_lr = (ex.lr[0], array.shape[0])
  dst_shape = (array.shape[0], array.shape[0])
  dst_ex = extent.create(dst_ul, dst_lr, dst_shape)

  data = array.fetch(ex)
  result = np.zeros((ex.lr[0] - ex.ul[0], array.shape[0]))
  for i in range(0, ex.lr[0]-ex.ul[0]):
    result[i, i + ex.ul[0]] = data[i]
  yield (dst_ex, result)    

def diag(array):
  return shuffle(array, diag_mapper)

def inc_mapper(array, ex):
  data = np.ones(ex.shape)
  data[0] = ex.ul[0]
  yield (ex, data.cumsum())
  
def inc_vec(shape, dtype=np.float, tile_hint=None):
  assert len(shape) == 1 or shape[1] == 1
  return shuffle(ndarray(shape, dtype=dtype, tile_hint=tile_hint), inc_mapper)

def norm_mapper(array, ex, axis, norm_value):
  data = array.fetch(ex)
  if axis is None:
    data /= norm_value
  elif axis == 1:
    for i in range(data.shape[0]):
      data[i,:] /= norm_value[ex.ul[0] + i]
  elif axis == 0:
    for i in range(data.shape[1]):
      data[:,i] /= norm_value[ex.ul[1] + i]

  yield (ex, data)

def norm(array, axis=None):
  axis_sum = sum(array, axis=axis).glom()
  return shuffle(array, norm_mapper, kw=dict(axis=axis, norm_value=axis_sum))

@disable_parakeet 
def _tocoo(data):
  return data.tocoo()

def tocoo(array):
  '''
  Convert ``array`` to use COO (coordinate) format for tiles. 
  
  :param array: Sparse `Expr`.
  :rtype: A new array in COO format.
  '''
  return map(array, fn=_tocoo)


def zeros(shape, dtype=np.float, tile_hint=None):
  '''
  Create a distributed array over the given shape and dtype, filled with zeros.
  
  :param shape:
  :param dtype:
  :param tile_hint:
  :rtype: `Expr`
  '''
  return map(ndarray(shape, dtype=dtype, tile_hint=tile_hint),
             fn=_make_zeros)


def ones(shape, dtype=np.float, tile_hint=None):
  '''
  Create a distributed array over the given shape and dtype, filled with ones.
  
  :param shape:
  :param dtype:
  :param tile_hint:
  :rtype: `Expr`
  '''
  return map(ndarray(shape, dtype=dtype, tile_hint=tile_hint),
             fn=_make_ones)


def _arange_mapper(inputs, ex, dtype=None):
  pos = extent.ravelled_pos(ex.ul, ex.array_shape)
  #util.log_info('Extent: %s, shape:%s, pos: %s', ex, ex.shape, pos)
  sz = np.prod(ex.shape)
  yield (ex, np.arange(pos, pos + sz, dtype=dtype).reshape(ex.shape))


def arange(shape, dtype=np.float, tile_hint=None):
  '''
  An extended version of `np.arange`.  
  
  Returns a new array of the given shape and dtype. Values of the
  array are equivalent to running: ``np.arange(np.prod(shape)).ravel(shape)``.
  
  :param shape:
  :param dtype:
  :param tile_hint:
  :rtype: `Expr`
  '''
  return shuffle(ndarray(shape, dtype=dtype, tile_hint=tile_hint),
                 fn=_arange_mapper,
                 kw={'dtype': dtype})


def _sum_local(ex, data, axis):
  #util.log_info('Summing: %s %s', ex, axis)
  #util.log_info('Summing: %s', data.shape)
  #util.log_info('Result: %s', data.sum(axis).shape)
  return data.sum(axis)


def sum(x, axis=None):
  '''
  Sum ``x`` over ``axis``.
  
  
  :param x: The array to sum.
  :param axis: Either an integer or ``None``.
  '''
  return reduce(x,
                axis=axis,
                dtype_fn=lambda input: input.dtype,
                local_reduce_fn=_sum_local,
                accumulate_fn=np.add)

def _scan_reduce_mapper(array, ex, reduce_fn=None, axis=None):
  if reduce_fn is None:
    yield (ex, array.fetch(ex))
  else:  
    local_reduction = reduce_fn(array.fetch(ex), axis=axis)
    if axis is None:
      exts = sorted(array.tiles.keys(), key=lambda x: x.ul)
      id = exts.index(ex)
      dst_ex = extent.create((id,),(id+1,),(len(exts),))
    else:
      max_axis_shape = max([ext.shape[axis] for ext in array.tiles.keys()])  
      id = ex.ul[axis] / max_axis_shape
      new_ul = list(ex.ul)
      new_lr = list(ex.lr)
      new_shape = list(ex.array_shape)
      new_ul[axis] = id
      new_lr[axis] = id + 1
      new_shape[axis] = int(np.ceil(array.shape[axis] * 1.0 / max_axis_shape))
    
      dst_ex = extent.create(new_ul, new_lr, new_shape)
      
    local_reduction = np.asarray(local_reduction).reshape(dst_ex.shape)
    #util.log_info('2 orig_ex:%s dst_ex:%s local_reduction:%s shape:%s', ex, dst_ex, local_reduction, local_reduction.shape)
    yield (dst_ex, local_reduction)

def _scan_mapper(array, ex, scan_fn=None, axis=None, scan_base=None):
  if scan_fn is None:
    yield (ex, array.fetch(ex))
  else:
    local_data = array.fetch(ex)
    if sp.issparse(local_data):
      local_data = local_data.todense()
      
    if axis is None:
      exts = sorted(array.tiles.keys(), key=lambda x: x.ul)
      id = exts.index(ex)
      if id > 0:
        local_data[tuple(np.zeros(len(ex.shape)))] += scan_base[id-1]

    else:
      max_axis_shape = max([ext.shape[axis] for ext in array.tiles.keys()])  
      id = ex.ul[axis] / max_axis_shape
      if id > 0:
        base_slice = list(ex.to_slice())
        base_slice[axis] = slice(id-1, id, None)
        new_slice = [slice(0, ex.shape[i], None) for i in range(len(ex.shape))]
        new_slice[axis] = slice(0,1,None)
        local_data[new_slice] += scan_base[base_slice]
    
    #util.log_info('local_data type:%s data:%s', type(local_data), local_data)
        
    yield (ex, np.asarray(scan_fn(local_data, axis=axis)).reshape(ex.shape))   
      
def scan(array, reduce_fn=None, scan_fn=None, accum_fn=None, axis=None):
  '''
  Scan ``array`` over ``axis``.
  
  
  :param array: The array to scan.
  :param reduce_fn: local reduce function
  :param scan_fn: scan function
  :param accum_fn: accumulate function
  :param axis: Either an integer or ``None``.
  '''
  reduce_result = shuffle(array, fn=_scan_reduce_mapper, kw={'axis': axis,
                                                             'reduce_fn': reduce_fn})
  fetch_result = reduce_result.glom()
  if scan_fn is not None:
    fetch_result = scan_fn(fetch_result, axis=axis)
  
  scan_result = shuffle(array, fn=_scan_mapper, kw={'scan_fn':scan_fn,
                                                    'axis': axis,
                                                    'scan_base':fetch_result})
  return scan_result

def mean(x, axis=None):
  '''
  Compute the mean of ``x`` over ``axis``.
  
  See `numpy.ndarray.mean`.
  
  :param x: `Expr`
  :param axis: integer or ``None``
  '''
  if axis is None:
    return sum(x, axis) / np.prod(x.shape)
  else:
    return sum(x, axis) / x.shape[axis]


def _to_structured_array(*vals):
  '''Create a structured array from the given input arrays.
  
  :param vals: A list of (field_name, `np.ndarray`)
  :rtype: A structured array with fields from ``kw``.
  '''
  out = np.ndarray(vals[0][1].shape,
                   dtype=','.join([a.dtype.str for name, a in vals]))
  out.dtype.names = [name for name, a in vals]
  for k, v in vals:
    out[k] = v
  return out


@disable_parakeet
def _take_idx_mapper(input):
  return input['idx']


def _dual_reducer(ex, tile, axis, idx_f=None, val_f=None):
  Assert.isinstance(ex, extent.TileExtent)
  local_idx = idx_f(tile[:], axis)
  local_val = val_f(tile[:], axis)

  global_idx = ex.to_global(local_idx, axis)
  new_idx = index_for_reduction(ex, axis)
  new_val = _to_structured_array(('idx', global_idx), ('val', local_val))

  assert shapes_match(new_idx, new_val), (new_idx, new_val.shape)
  return new_val


def _dual_combiner(a, b, op):
  return np.where(op(a['val'], b['val']), a, b)


def _dual_dtype(input):
  dtype = np.dtype('i8,%s' % input.dtype.str)
  dtype.names = ('idx', 'val')
  return dtype


def argmin(x, axis=None):
  '''
  Compute argmin over ``axis``.
  
  See `numpy.ndarray.argmin`.
  
  :param x: `Expr` to compute a minimum over. 
  :param axis: Axis (integer or None).
  '''
  compute_min = reduce(x, axis,
                       dtype_fn=_dual_dtype,
                       local_reduce_fn=_dual_reducer,
                       accumulate_fn=lambda a, b: _dual_combiner(a, b, np.less),
                       fn_kw={'idx_f': np.argmin, 'val_f': np.min})

  take_indices = map(compute_min, _take_idx_mapper)
  return take_indices


def argmax(x, axis=None):
  '''
  Compute argmax over ``axis``.
  
  See `numpy.ndarray.argmax`.
  
  :param x: `Expr` to compute a maximum over. 
  :param axis: Axis (integer or None).
  '''
  compute_max = reduce(x, axis,
                       dtype_fn=_dual_dtype,
                       local_reduce_fn=_dual_reducer,
                       accumulate_fn=lambda a, b: _dual_combiner(a, b, np.greater),
                       fn_kw={'idx_f': np.argmax, 'val_f': np.max})

  take_indices = map(compute_max, _take_idx_mapper)

  
  return take_indices

def _countnonzero_local(ex, data, axis):
  if axis is None:
    return np.asarray(np.count_nonzero(data))
  
  return (data > 0).sum(axis)  

<<<<<<< HEAD
def count_nonzero(array, axis=None):
  return reduce(array, axis,
=======
def count_nonzero(array):
  '''
  Return the number of nonzero values in ``array``.
  
  :param array: DistArray or `Expr`.
  :rtype: np.int64
  
  '''
  return reduce(array, None,
>>>>>>> 685dde37
                dtype_fn=lambda input: np.int64,
                local_reduce_fn=_countnonzero_local,
                accumulate_fn = np.add)

def _countzero_local(ex, data, axis):
  if axis is None:
    return np.asarray(np.prod(ex.shape) - np.count_nonzero(data))
  
  return (data == 0).sum(axis)

<<<<<<< HEAD
def count_zero(array, axis=None):
  return reduce(array, axis,
=======
def count_zero(array):
  '''Return the number of zero values in ``array``.
  
  :param array: DistArray or `Expr`.
  :rtype: np.int64
  
  '''
  return reduce(array, None,
>>>>>>> 685dde37
                dtype_fn=lambda input: np.int64,
                local_reduce_fn=_countzero_local,
                accumulate_fn = np.add)
 

def size(x, axis=None):
  '''
  Return the size (product of the size of all axes) of ``x``.
  
  See `numpy.ndarray.size`.
  
  :param x: `Expr` to compute the size of.
  '''
  if axis is None:
    return np.prod(x.shape)
  return x.shape[axis]

@disable_parakeet
def _astype_mapper(t, dtype):
  return t.astype(dtype)

def astype(x, dtype):
  '''
  Convert ``x`` to a new dtype.
  
  See `numpy.ndarray.astype`.
  
  :param x: `Expr` or `DistArray`
  :param dtype:
  
  '''
  assert x is not None
  return map(x, _astype_mapper, fn_kw={'dtype': np.dtype(dtype).str })


def _ravel_mapper(array, ex):
  ul = extent.ravelled_pos(ex.ul, ex.array_shape)
  lr = 1 + extent.ravelled_pos([lr - 1 for lr in ex.lr], ex.array_shape)
  shape = (np.prod(ex.array_shape),)

  ravelled_ex = extent.create((ul,), (lr,), shape)
  ravelled_data = array.fetch(ex).ravel()
  yield ravelled_ex, ravelled_data


def ravel(v):
  '''
  "Ravel" ``v`` to a one-dimensional array of shape (size(v),).
  
  See `numpy.ndarray.ravel`.
  :param v: `Expr` or `DistArray`
  '''
  return shuffle(v, _ravel_mapper)


def add(a, b): return map((a, b), fn=np.add)

<<<<<<< HEAD

def _dot_numpy(array, ex, numpy_data=None):
  l = array.fetch(ex)
  r = numpy_data

  yield (ex[0].add_dim(), np.dot(l, r))

def dot(a, b, tile_hint=None):
  '''
  Compute the dot product (matrix multiplication) of 2 arrays.
  
  :param a: `Expr` or `numpy.ndarray` 
  :param b: `Expr` or `numpy.ndarray`
  :rtype: `Expr`
  '''
  av = force(a)
  bv = force(b)

  if isinstance(bv, np.ndarray):
    return shuffle(av, _dot_numpy, kw={'numpy_data': bv})
  
  if tile_hint is None:
    tile_hint = np.maximum(av.tile_shape(), bv.tile_shape())
    
  # av, bv = distarray.broadcast([av, bv])
  Assert.eq(a.shape[1], b.shape[0])
  sparse = av.sparse and bv.sparse
  target = ndarray((a.shape[0], b.shape[1]),
                   dtype=av.dtype,
                   tile_hint=tile_hint,
                   reduce_fn=np.add,
                   sparse=sparse)
  
  return shuffle(av, _dot_mapper, target=target, kw=dict(av=av, bv=bv))

def _multiply_mapper(array, ex, bv):
  a = array.fetch(ex)
  b = bv.fetch(ex)
  if sp.issparse(a):
      yield (ex, a.multiply(b))
  else:
      yield (ex, a * b)
        
def multiply(a, b):
  assert a.shape == b.shape
  bv = force(b)
  return shuffle(a, _multiply_mapper, kw=dict(bv=bv))
      
def op_map(*args, **kw):
  fn = kw['fn']
  return map(args, fn)
 
def add(a, b):
  return op_map(a, b, fn=lambda a, b: a + b)

def sub(a, b):
  return op_map(a, b, fn=lambda a, b: a - b)
=======
def sub(a, b): return map((a, b), fn=np.subtract)
>>>>>>> 685dde37
  
def ln(v): return map(v, fn=np.log)

def log(v): return map(v, fn=np.log)

def exp(v): return map(v, fn=np.exp)

<<<<<<< HEAD
def square(v): return map(v, fn=np.square)

=======
>>>>>>> 685dde37
def sqrt(v): return map(v, fn=np.sqrt)

def abs(v): return map(v, fn=np.abs)

try:
  import scipy.stats

  def norm_cdf(v):
    return map(v, fn=scipy.stats.norm.cdf, numpy_expr='mathlib.norm_cdf')
except:
  print >>sys.stderr, 'Missing scipy.stats (some functions will be unavailable.'<|MERGE_RESOLUTION|>--- conflicted
+++ resolved
@@ -443,20 +443,16 @@
   
   return (data > 0).sum(axis)  
 
-<<<<<<< HEAD
 def count_nonzero(array, axis=None):
+  '''
+  Return the number of nonzero values in the axis of the ``array``.
+  
+  :param array: DistArray or `Expr`.
+  :param axis: the axis to count
+  :rtype: np.int64
+  
+  '''
   return reduce(array, axis,
-=======
-def count_nonzero(array):
-  '''
-  Return the number of nonzero values in ``array``.
-  
-  :param array: DistArray or `Expr`.
-  :rtype: np.int64
-  
-  '''
-  return reduce(array, None,
->>>>>>> 685dde37
                 dtype_fn=lambda input: np.int64,
                 local_reduce_fn=_countnonzero_local,
                 accumulate_fn = np.add)
@@ -467,19 +463,16 @@
   
   return (data == 0).sum(axis)
 
-<<<<<<< HEAD
 def count_zero(array, axis=None):
+  '''
+  Return the number of zero values in the axis of the ``array``.
+  
+  :param array: DistArray or `Expr`.
+  :param axis: the axis to count
+  :rtype: np.int64
+  
+  '''
   return reduce(array, axis,
-=======
-def count_zero(array):
-  '''Return the number of zero values in ``array``.
-  
-  :param array: DistArray or `Expr`.
-  :rtype: np.int64
-  
-  '''
-  return reduce(array, None,
->>>>>>> 685dde37
                 dtype_fn=lambda input: np.int64,
                 local_reduce_fn=_countzero_local,
                 accumulate_fn = np.add)
@@ -533,71 +526,14 @@
   :param v: `Expr` or `DistArray`
   '''
   return shuffle(v, _ravel_mapper)
-
-
-def add(a, b): return map((a, b), fn=np.add)
-
-<<<<<<< HEAD
-
-def _dot_numpy(array, ex, numpy_data=None):
-  l = array.fetch(ex)
-  r = numpy_data
-
-  yield (ex[0].add_dim(), np.dot(l, r))
-
-def dot(a, b, tile_hint=None):
-  '''
-  Compute the dot product (matrix multiplication) of 2 arrays.
-  
-  :param a: `Expr` or `numpy.ndarray` 
-  :param b: `Expr` or `numpy.ndarray`
-  :rtype: `Expr`
-  '''
-  av = force(a)
-  bv = force(b)
-
-  if isinstance(bv, np.ndarray):
-    return shuffle(av, _dot_numpy, kw={'numpy_data': bv})
-  
-  if tile_hint is None:
-    tile_hint = np.maximum(av.tile_shape(), bv.tile_shape())
-    
-  # av, bv = distarray.broadcast([av, bv])
-  Assert.eq(a.shape[1], b.shape[0])
-  sparse = av.sparse and bv.sparse
-  target = ndarray((a.shape[0], b.shape[1]),
-                   dtype=av.dtype,
-                   tile_hint=tile_hint,
-                   reduce_fn=np.add,
-                   sparse=sparse)
-  
-  return shuffle(av, _dot_mapper, target=target, kw=dict(av=av, bv=bv))
-
-def _multiply_mapper(array, ex, bv):
-  a = array.fetch(ex)
-  b = bv.fetch(ex)
-  if sp.issparse(a):
-      yield (ex, a.multiply(b))
-  else:
-      yield (ex, a * b)
         
 def multiply(a, b):
   assert a.shape == b.shape
-  bv = force(b)
-  return shuffle(a, _multiply_mapper, kw=dict(bv=bv))
-      
-def op_map(*args, **kw):
-  fn = kw['fn']
-  return map(args, fn)
- 
-def add(a, b):
-  return op_map(a, b, fn=lambda a, b: a + b)
-
-def sub(a, b):
-  return op_map(a, b, fn=lambda a, b: a - b)
-=======
+  return map((a, b), fn=lambda a, b: a.multiply(b) if sp.issparse(a) else a * b)
+
+def add(a, b): return map((a, b), fn=np.add)
+
 def sub(a, b): return map((a, b), fn=np.subtract)
->>>>>>> 685dde37
   
 def ln(v): return map(v, fn=np.log)
 
@@ -605,11 +541,8 @@
 
 def exp(v): return map(v, fn=np.exp)
 
-<<<<<<< HEAD
 def square(v): return map(v, fn=np.square)
 
-=======
->>>>>>> 685dde37
 def sqrt(v): return map(v, fn=np.sqrt)
 
 def abs(v): return map(v, fn=np.abs)
