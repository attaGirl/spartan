--- conflicted
+++ resolved
@@ -58,22 +58,16 @@
   return LocalKernelResult(result=[])
 
 class ReduceExpr(Expr):
-<<<<<<< HEAD
-  #_members = ['children', 'axis', 'dtype_fn', 'op', 'accumulate_fn']
+  #_members = ['children', 'axis', 'dtype_fn', 'op', 'accumulate_fn', 'tile_hint']
   children = Instance(DictExpr) 
   axis = PythonValue(None, desc="Integer or None")
   dtype_fn = Function
   op = Instance(LocalExpr) 
   accumulate_fn = PythonValue(None, desc="Function or ReduceExpr")
+  tile_hint = PythonValue(None, desc="Tuple or None")
 
   def __init__(self, *args, **kw):
     super(ReduceExpr, self).__init__(*args, **kw)
-=======
-  _members = ['children', 'axis', 'dtype_fn', 'op', 'accumulate_fn', 'tile_hint']
-  
-  def node_init(self):
-    Expr.node_init(self)
->>>>>>> fa37b44a
     assert self.dtype_fn is not None
     assert isinstance(self.children, DictExpr)
 
