#!/usr/bin/env python


'''
Optimizations over an expression graph.

Optimization passes take as input an expression graph, and return a
(hopefully) simpler, equivalent graph.  This module defines the
pass infrastructure, the fusion passes and an optimization pass to
lower code to Parakeet.
'''
from collections import namedtuple
import operator, math
from tiling import mincost_tiling

from ..config import FLAGS, BoolFlag
from ..array.distarray import DistArray
from . import local
from .filter import FilterExpr
from .slice import SliceExpr
from .local import LocalInput, LocalMapExpr, LocalMapLocationExpr, make_var, ParakeetExpr
from .reduce import ReduceExpr, LocalReduceExpr
from ..util import Assert

from .. import util
<<<<<<< HEAD
from .base import Expr, Val, AsArray, ListExpr, lazify, expr_like, ExprTrace, NotShapeable
from .map import MapExpr
=======
from .base import Expr, Val, AsArray, ListExpr, lazify, expr_like, ExprTrace, NotShapeable, CollectionExpr
from .map import MapExpr, LocalMapExpr
>>>>>>> e63180e5
from .ndarray import NdArrayExpr
from .shuffle import ShuffleExpr
from .write_array import WriteArrayExpr

try:
  import numexpr
except:
  numexpr = None

try:
  import parakeet
except:
  parakeet = None


_parakeet_blacklist = set()
_tiled_exprlist = {}
_not_idempotent_list = set()

def disable_parakeet(fn):
  "Disables parakeet optimization for this function."
  _parakeet_blacklist.add(fn)
  return fn

def not_idempotent(fn):
  "Force the result of not_idempotent ``fn`` to be evaluated at once."
  def wrapped(*args, **kw):
    result = fn(*args, **kw)
    if isinstance(result, Expr):
      result.needs_cache = True
      _not_idempotent_list.add(id(result))
    return result
  return wrapped

class OptimizePass(object):
  def __init__(self):
    self.visited = {}

  def visit(self, op):
    if not isinstance(op, Expr):
      return op

    if op in self.visited:
      return self.visited[op]

    #assert not op in self.visited, 'Infinite recursion during optimization %s' % op
    #self.visited.add(op)

    #util.log_info('VISIT %s: %s', op.typename(), hash(op))
    if hasattr(self, 'visit_default'):
      self.visited[op] = self.visit_default(op)
    elif hasattr(self, 'visit_%s' % op.typename()):
      self.visited[op] = getattr(self, 'visit_%s' % op.typename())(op)
    else:
      self.visited[op] = op.visit(self)

    return self.visited[op]


def fusable(v):
  return isinstance(v, (MapExpr,
                        ReduceExpr,
                        ShuffleExpr,
                        NdArrayExpr,
                        SliceExpr,
                        FilterExpr,
                        Val,
                        AsArray,
                        WriteArrayExpr))


def merge_var(children, child_to_var, k, v):
  """Add a new expression with key ``k`` to the ``children`` dictionary.

  If ``k`` is already in the dictionary, than ``v`` must be equal to
  the current value stored there.
  """
  try:
    i = child_to_var.index(k)
    Assert.eq(v, children[i])
  except ValueError:
    children.append(v)
    child_to_var.append(k)


class MapMapFusion(OptimizePass):
  '''Fold sequences of Map operations together.
  
  map(f, map(g, map(h, x))) -> map(f . g . h, x)
  '''
  name = 'map_fusion'

  def visit_MapExpr(self, expr):
    Assert.iterable(expr.children)
    #util.log_info('VISIT %d', id(op))
    #util.log_info('VISIT %s', op.children)
    map_children = self.visit(expr.children)
    all_maps = True
    Assert.isinstance(map_children, ListExpr)
    for k, v in zip(expr.child_to_var, map_children):
      if not fusable(v):
        util.log_debug('Skipping fusion: (%s -> %s)' % (k, type(v)))
        all_maps = False
        break

<<<<<<< HEAD
    if not all_maps or isinstance(expr.op, local.ParakeetExpr):
=======
    if (not all_maps
        or isinstance(expr.op, local.ParakeetExpr) 
        or id(expr) in _not_idempotent_list):
>>>>>>> e63180e5
      return expr.visit(self)

    #util.log_info('Original: %s', expr.op)
    children = []
    child_to_var = []
    if isinstance(expr.op, LocalMapLocationExpr):
      combined_op = LocalMapLocationExpr(fn=expr.op.fn,
                                       kw=expr.op.kw,
                                       pretty_fn=expr.op.pretty_fn)
    else:
      combined_op = LocalMapExpr(fn=expr.op.fn,
                                 kw=expr.op.kw,
                                 pretty_fn=expr.op.pretty_fn)
    trace = ExprTrace()

    for child_expr in map_children:
      trace.fuse(child_expr.stack_trace)

      if isinstance(child_expr, MapExpr):
        for k, v in zip(child_expr.child_to_var, child_expr.children):
          merge_var(children, child_to_var, k, v)

        combined_op.add_dep(child_expr.op)
        util.log_debug('Fusion: %s <- %s', expr.expr_id, child_expr.expr_id)
      else:
        children.append(child_expr)
        key = make_var()
        combined_op.add_dep(LocalInput(idx=key))
        child_to_var.append(key)

    if isinstance(expr.op, LocalMapLocationExpr):
      combined_op.add_dep(LocalInput(idx='extent'))

    return expr_like(expr,
                     children=ListExpr(vals=children),
                     child_to_var=child_to_var,
                     op=combined_op,
                     trace=trace)


class ReduceMapFusion(OptimizePass):
  '''Fuse reduce(f, map(g, X)) -> reduce(f . g, X)'''
  name = 'reduce_fusion'

  def visit_ReduceExpr(self, expr):
    Assert.isinstance(expr.children, ListExpr)
    old_children = self.visit(expr.children)

    for v in old_children:
      if not isinstance(v, (MapExpr, ParakeetExpr)) or id(v) in _not_idempotent_list:
        return expr.visit(self)
      
    combined_op = LocalReduceExpr(fn=expr.op.fn,
                                  kw=expr.op.kw,
                                  deps=[expr.op.deps[0]])

    new_children = []
    new_child_to_var = []
    trace = ExprTrace()
    for i in range(len(old_children)):
      name = expr.child_to_var[i]
      child_expr = old_children[i]
      for j in range(len(child_expr.children)):
        k = child_expr.child_to_var[j]
        v = child_expr.children[j]
        merge_var(new_children, new_child_to_var, k, v)
      combined_op.add_dep(child_expr.op)
      trace.fuse(child_expr.stack_trace)

    return expr_like(expr,
                     children=ListExpr(vals=new_children),
                     child_to_var=new_child_to_var,
                     axis=expr.axis,
                     dtype_fn=expr.dtype_fn,
                     accumulate_fn=expr.accumulate_fn,
                     op=combined_op,
                     trace=trace)


class CollapsedCachedExpressions(OptimizePass):
  '''Replace expressions which have already been evaluated
  with a simple value expression.

  This results in simpler local expressions when evaluating
  iterative programs.
  '''

  name = 'collapse_cached'

  def visit_default(self, expr):
    #util.log_info('Visit: %s, %s', expr.expr_id, expr.cache)
    cache = expr.cache()
    if cache is not None:
      util.log_info('Collapsing %s', expr.typename())
      return lazify(cache)
    else:
      return expr.visit(self)


def _find_modules(op):
  '''Find any modules referenced by the given `LocalOp` or its dependencies'''
  modules = set()
  if isinstance(op, local.FnCallExpr):
    if hasattr(op.fn, '__module__'):
      modules.add(op.fn.__module__)
    elif hasattr(op.fn, '__class__'):
      modules.add(op.fn.__class__.__module__)


  for d in op.deps:
    modules.union(_find_modules(d))

  return modules


def _parakeet_codegen(op):
  '''Given a local operation, generate an equivalent parakeet function definition.'''

  def _codegen(op):
    if isinstance(op, local.FnCallExpr):
      if util.is_lambda(op.fn) and not op.pretty_fn:
        raise local.CodegenException('Cannot codegen through a lambda expression: %s' % op.fn)

      if op.fn in _parakeet_blacklist:
        raise local.CodegenException('Blacklisted %s', op.fn)

      name = op.fn_name()

      arg_str = ','.join([_codegen(v) for v in op.deps])
      kw_str = ','.join(['%s=%s' % (k, repr(v)) for k, v in op.kw.iteritems()])
      if arg_str:
        kw_str = ',' + kw_str

      return '%s(%s %s)' % (name, arg_str, kw_str)
    elif isinstance(op, local.LocalInput):
      return op.idx
    else:
      raise local.CodegenException('Cannot codegen for %s' % type(op))

  if isinstance(op, ParakeetExpr):
    return op.source

  op_code =  _codegen(op)

  module_prelude = [
    'import parakeet',
    'import spartan.expr',
    'import numpy',
    'from spartan.expr import mathlib',
    'from spartan import util',
  ]

  for mod in _find_modules(op):
    module_prelude.append('import %s' % mod)

  fn_prelude = '''
@util.synchronized
@parakeet.jit
'''

  fn = '\n'.join(module_prelude)
  fn = fn + fn_prelude
  fn = fn + 'def _jit_fn'
  fn = fn + '(%s):\n  ' % ','.join(op.input_names())
  fn = fn + 'return ' + op_code
  fn = fn + '\n\n'

  # verify we can compile before proceeding
  local.compile_parakeet_source(fn)
  return fn


class ParakeetGeneration(OptimizePass):
  '''
  Replace local map/reduce operations with an equivalent
  parakeet function definition.
  '''

  name = 'parakeet_gen'
  after = [MapMapFusion, ReduceMapFusion]

  def _should_run_parakeet(self, expr):
    has_fncallexpr = False
    for dep in expr.op.deps:
      if isinstance(dep, local.FnCallExpr):
        has_fncallexpr = True
        break

    # If all deps are not FnCallExprs and len(deps) is a small number(<=2 for now)
    # it is not worth to do code generation.
    if not has_fncallexpr and len(expr.op.deps) <= 2:
      return False
    else:
      return True

  def visit_MapExpr(self, expr):
    # if we've already converted this to parakeet, stop now
    if isinstance(expr.op, local.ParakeetExpr):
      return expr.visit(self)

    if not self._should_run_parakeet(expr):
      return expr.visit(self)

    try:
      source = _parakeet_codegen(expr.op)

      # Recursively check if any children nodes can be optimized with Parakeet
      new_children = []
      for child in expr.children:
        new_children.append(self.visit(child))

      parakeet_expr = expr_like(expr,
                                op=local.ParakeetExpr(source=source,  deps=expr.op.deps),
                                children=ListExpr(vals = new_children),
                                child_to_var=expr.child_to_var)
      
      if id(expr) in _not_idempotent_list: _not_idempotent_list.add(id(parakeet_expr))
      
      return parakeet_expr
    except local.CodegenException:
      util.log_info('Failed to convert to parakeet.')
      return expr.visit(self)

#   Parakeet doesn't support taking the current Extent object as
#   an argument, which prevents enabling it for reductions.
#
#   def visit_ReduceExpr(self, expr):
#     # if we've already converted this to parakeet, stop now
#     if isinstance(expr.op, local.ParakeetExpr):
#       return expr.visit(self)
# 
#     try:
#       source = codegen(expr.op)
#       return expr_like(expr,
#                        children=expr.children,
#                        axis=expr.axis,
#                        dtype_fn=expr.dtype_fn,
#                        accumulate_fn=expr.accumulate_fn,
#                        op=local.ParakeetExpr(source=source,  deps=expr.op.deps))
#     except local.CodegenException:
#       util.log_info('Failed to convert to parakeet.')
#       return expr.visit(self)


class RotateSlice(OptimizePass):
  '''
  This pass rotates slice operations to the bottom of the expression graph.

  By moving slices down, we open up opportunities for performing more
  fusion operations.

  The actual operation performed is:

  (a + b)[slice] -> broadcast(a, shape)[slice] + broadcast(b, shape)[slice]
  '''
  name = 'rotate_slice'
  rotated = {}

  def visit_SliceExpr(self, slice_expr):
    'Rotate this slice with a child map expression.'
    map_expr = slice_expr.src

    if not isinstance(map_expr, MapExpr):
      return slice_expr.visit(self)

    try:
      map_shape = map_expr.compute_shape()
    except NotShapeable:
      return slice_expr.visit(self)

    Assert.iterable(map_expr.children)
    map_children = self.visit(map_expr.children)


    children = []
    for child_expr in map_children:
      child = SliceExpr(src=child_expr,
                        idx=slice_expr.idx,
                        broadcast_to=map_shape)
      if isinstance(child_expr, MapExpr):
        # If the child is a Map, RotateSlice should traverse it again. Some
        # nodes may be traversed several times. For current implementation,
        # traversing a node several times dones't cause any problem for
        # RotationSlice.
        if self.visited.get(child_expr, None) != None:
          del self.visited[child_expr]
        child = self.visit(child)

      children.append(child)

    if self.rotated.get(map_expr, None) == True:
      # If this Map has been rotated, we should create a new MapExpr.
      # An example is :
      #    c = a + b
      #    d = c[1:50]
      #    e = c[2:51]
      # In this example, RotateSlice first rotate c[2:51] to a and b.
      # When RotateSlice rotates c[1:50] to a and b, it should create
      # a new Map expr(+) for a[1:50] and b[1:50]
      return MapExpr(children=ListExpr(vals=children),
                     op=map_expr.op,
                     child_to_var=map_expr.child_to_var)
    else:
      self.rotated[map_expr] = True
      return expr_like(map_expr,
                     op=map_expr.op,
                     children=ListExpr(vals=children),
                     child_to_var=map_expr.child_to_var,
                     trace=map_expr.stack_trace)

class AutomaticTiling(OptimizePass):
  '''
  Automatically partition all the arrays.
  We build a min cost max flow DAG for the expr graph, where the cost is the communication cost
  through network. We estimate the cost according to the behavior of each expr. For _builtin_ expr
  and simple map and reduce expr, we can easily estimate the cost. However, for the user defined shuffle 
  expr, we can only guess the cost or let users define the cost for us.
  
  All Exprs:
    [Val, AsArray, DistArray]: Already partitioned array
    [NdArrayExpr]: new array needs to be partitioned
    CollectionExpr([DictExpr, ListExpr, TupleExpr]): self.vals
    
    [MapExpr]: self.children
    [ReduceExpr]: self.children
    [ShuffleExpr]: self.array, self.fn_kw
    [DotExpr]: self.matrix_a, self.matrix_b

    [SliceExpr, FilterExpr, CheckpointExpr, TileOpExpr]: self.src or self.array
    [WriteArrayExpr]: self.array, self.data
  
    [TransposeExpr, ReshapeExpr]: self.array  
  '''
  
  name = 'auto_tiling'
  node_type = namedtuple('node_type', ['expr', 'tiling', 'children', 'parents'])
  inited = False
  
  def init(self, expr):
    self.cur_node_id = 1
    self.edges = {}
    self.nodes = {0: self.node_type(None, -1, [], [])}
    self.expr_to_nodes = {}
    self.split_nodes = {}
    self.init_expr = id(expr)
    self.inited = True
      
  def add_edge(self, edge_from, edge_to, edge_cost=0):
    #util.log_info('add_edge:%d %d cost:%d', edge_from, edge_to, edge_cost)
    self.edges[(edge_from, edge_to)] = edge_cost
    self.nodes[edge_from].parents.append(edge_to)
    self.nodes[edge_to].children.append(edge_from)
      
  def remove_edge(self, edge_from, edge_to):
    del self.edges[(edge_from, edge_to)]
    self.nodes[edge_from].parents.remove(edge_to)
    self.nodes[edge_to].children.remove(edge_from)
  
  def add_split_nodes(self, node1, node2):
    self.split_nodes[node1] = node2
    self.split_nodes[node2] = node1  
  
#   def reuse_visited_expr(self, expr):
#     cached_expr_ids = self.expr_to_nodes[expr]
#     #util.log_info('reuse expr:%s', cached_expr_ids)
#     # check if we need to fix previous parents
#     for node_id in cached_expr_ids:  
#       node = self.nodes[node_id]
#       for parent_id in node.parents:
#         if parent_id in self.split_nodes:
#           split_parent_id = self.split_nodes[parent_id]
#           if split_parent_id in node.parents:
#             self.nodes[self.cur_node_id] = self.node_type(self.nodes[parent_id].expr, -1, [], [])   
#             self.add_edge(self.cur_node_id, parent_id, self.edges[(node_id, parent_id)])
#             self.add_edge(self.cur_node_id, split_parent_id, self.edges[(node_id, split_parent_id)])
#             self.add_edge(node_id, self.cur_node_id, 0)
#             self.remove_edge(node_id, parent_id)
#             self.remove_edge(node_id, split_parent_id)
#             self.cur_node_id += 1
#             break
#     return cached_expr_ids 
  
  def visit_children(self, children, except_child = None):
    child_ids = []
    for child in children:
      if isinstance(child, (Expr, DistArray)) and id(child) != id(except_child):
        child_ids.extend(self.visit_default(child))          
    return child_ids 
  
  def visit_NdArrayExpr(self, expr):
    # new array need to be partitioned
    if len(expr.shape) > 1 and expr.shape[1] > 1:
      self.nodes[self.cur_node_id] = self.node_type(expr, -1, [], [])
      self.add_edge(0, self.cur_node_id, 0)
      self.cur_node_id += 1
      
      self.nodes[self.cur_node_id] = self.node_type(expr, 0, [], [])
      self.add_edge(self.cur_node_id - 1, self.cur_node_id, 0)
      self.cur_node_id += 1    
      
      self.nodes[self.cur_node_id] = self.node_type(expr, 1, [], [])
      self.add_edge(self.cur_node_id - 2, self.cur_node_id, 0)
      self.cur_node_id += 1
      
      self.add_split_nodes(self.cur_node_id - 2, self.cur_node_id - 1)
      return [self.cur_node_id - 2, self.cur_node_id - 1]
    else:
      self.nodes[self.cur_node_id] = self.node_type(expr, 0, [], [])
      self.add_edge(0, self.cur_node_id, 0)
      self.cur_node_id += 1
      return [self.cur_node_id - 1]
  
  def visit_MapExpr(self, expr):
    largest = max(expr.children.vals, key=lambda v: reduce(operator.mul, v.shape, 1))
    
    child_ids = self.visit_children([largest])      
    other_child_ids = self.visit_children(expr.children.vals, largest)
    
    # one input map, reuse child expr
    if len(other_child_ids) == 0: return child_ids

    if child_ids[0] in self.split_nodes:
      tiling_types = (0, 1)
      self.add_split_nodes(self.cur_node_id, self.cur_node_id + 1)
      expr_node_ids = [self.cur_node_id, self.cur_node_id + 1]
    else:
      tiling_types = (self.nodes[child_ids[0]].tiling,)
      expr_node_ids = [self.cur_node_id]
     
    for i in xrange(len(tiling_types)):
      tiling_type = tiling_types[i]
      self.nodes[self.cur_node_id] = self.node_type(expr, tiling_type, [], [])
      self.add_edge(child_ids[i], self.cur_node_id, 0)
      
      for child_id in other_child_ids:
        child = self.nodes[child_id]
        e_cost = reduce(operator.mul, child.expr.shape, 1) if child.tiling != tiling_type else 0
        self.add_edge(child_id, self.cur_node_id, e_cost)       
      self.cur_node_id += 1 
        
    return expr_node_ids
      
  def visit_ReduceExpr(self, expr):
    child_ids = self.visit_children(expr.children.vals)
    cost = reduce(operator.mul, expr.shape, 1)  
    self.nodes[self.cur_node_id] = self.node_type(expr, 0, [], [])
    for child_id in child_ids:
      child = self.nodes[child_id]
      e_cost = 0 if expr.axis is None or (1-expr.axis) == child.tiling else cost
      self.add_edge(child_id, self.cur_node_id, e_cost)
    self.cur_node_id += 1
    return [self.cur_node_id - 1]
  
  def visit_ShuffleExpr(self, expr):
    if expr.cost_hint is None:
      for child in expr.fn_kw.vals:
        if isinstance(child, (Expr, DistArray)):
          expr.cost_hint[child] = (0, reduce(operator.mul, child.shape, 1))
      if expr.target is not None:
        expr.cost_hint[expr.target] = (0, reduce(operator.mul, expr.target.shape, 1))
      
    child_ids = self.visit_children([expr.array])
    other_child_ids = self.visit_children(expr.fn_kw.vals.values())
    
    # calc the copy cost
    if len(other_child_ids) == 0:
      expr_node_ids = child_ids
    else:
      if child_ids[0] in self.split_nodes:
        tiling_types = (0, 1)
        self.add_split_nodes(self.cur_node_id, self.cur_node_id + 1)
        expr_node_ids = [self.cur_node_id, self.cur_node_id + 1]
      else:
        tiling_types = (self.nodes[child_ids[0]].tiling,)
        expr_node_ids = [self.cur_node_id]
        
      for i in xrange(len(tiling_types)):
        tiling_type = tiling_types[i]
        self.nodes[self.cur_node_id] = self.node_type(expr, tiling_type, [], [])
        self.add_edge(child_ids[i], self.cur_node_id, 0)
        
        for child_id in other_child_ids:
          child = self.nodes[child_id]
          self.add_edge(child_id, self.cur_node_id, expr.cost_hint[child.expr][int(child.tiling != tiling_type)])       
        self.cur_node_id += 1

    # calculate update cost
    if expr.target is not None:
      other_child_ids = expr_node_ids
      child_ids = self.visit_children([expr.target])
      
      if child_ids[0] in self.split_nodes:
        tiling_types = (0, 1)
        self.add_split_nodes(self.cur_node_id, self.cur_node_id + 1)
        expr_node_ids = [self.cur_node_id, self.cur_node_id + 1]
      else:
        tiling_types = (self.nodes[child_ids[0]].tiling,)
        expr_node_ids = [self.cur_node_id]

      for i in xrange(len(tiling_types)):
        tiling_type = tiling_types[i]
        self.nodes[self.cur_node_id] = self.node_type(expr, tiling_type, [], [])
        self.add_edge(child_ids[i], self.cur_node_id, 0)
        
        for child_id in other_child_ids:
          e_cost = expr.cost_hint[expr.target][int(self.nodes[child_id].tiling != tiling_type)]
          self.add_edge(child_id, self.cur_node_id, e_cost)       
        self.cur_node_id += 1
      return expr_node_ids
    
    if expr.shape == expr.array.shape or len(other_child_ids) > 0: return expr_node_ids
    
    # fix result tiling
    if len(expr.shape) <= 1 or 1 in expr.shape[:2]:
      tiling_type = 0 if len(expr.shape) <= 1 else 1 - expr.shape.index(1)
      self.nodes[self.cur_node_id] = self.node_type(expr, tiling_type, [], [])
      for child_id in expr_node_ids: self.add_edge(child_id, self.cur_node_id, 0)
      self.cur_node_id += 1
      return [self.cur_node_id - 1]
    else:
      child_ids = expr_node_ids
      expr_node_ids = []
      for child_id in child_ids:
        self.nodes[self.cur_node_id] = self.node_type(expr, self.nodes[child_id].tiling, [], [])
        expr_node_ids.append(self.cur_node_id)
        self.add_edge(child_id, self.cur_node_id, 0)
        self.cur_node_id += 1
      if len(expr_node_ids) > 1: self.add_split_nodes(*expr_node_ids)
    return expr_node_ids
    
  def visit_DotExpr(self, expr):
    child_ids = self.visit_children([expr.matrix_a])
    other_child_ids = self.visit_children([expr.matrix_b])

    # calc copy cost
    if len(other_child_ids) != 0:
      if child_ids[0] in self.split_nodes:
        tiling_types = (0, 1)
        self.add_split_nodes(self.cur_node_id, self.cur_node_id + 1)
        expr_node_ids = [self.cur_node_id, self.cur_node_id + 1]
      else:
        tiling_types = (self.nodes[child_ids[0]].tiling,)
        expr_node_ids = [self.cur_node_id]
        
      for i in xrange(len(tiling_types)):
        tiling_type = tiling_types[i]
        self.nodes[self.cur_node_id] = self.node_type(expr, tiling_type, [], [])
        self.add_edge(child_ids[i], self.cur_node_id, 0)
        
        for child_id in other_child_ids:
          child = self.nodes[child_id]
          e_cost = reduce(operator.mul, child.expr.shape, 1) if tiling_type == 0 or child.tiling == tiling_type else 0
          self.add_edge(child_id, self.cur_node_id, e_cost)       
        self.cur_node_id += 1
      
      child_ids = expr_node_ids
      
    # calc update cost  
    if len(expr.shape) == 1 or expr.shape[1] == 1:
      tiling_types = (0,)
      expr_node_ids = [self.cur_node_id]
    else:
      tiling_types = (0, 1) 
      self.add_split_nodes(self.cur_node_id, self.cur_node_id + 1)
      expr_node_ids = [self.cur_node_id, self.cur_node_id + 1]
    
    for tiling_type in tiling_types:
      self.nodes[self.cur_node_id] = self.node_type(expr, tiling_type, [], [])
      for child_id in child_ids:
        e_cost = reduce(operator.mul, expr.shape, 1) if self.nodes[child_id].tiling != tiling_type else 0
        self.add_edge(child_id, self.cur_node_id, e_cost)
      self.cur_node_id += 1
    return expr_node_ids
  
  def visit_WriteArrayExpr(self, expr):
    child_ids = self.visit_children([expr.array])
    if isinstance(expr.data, (Expr, DistArray)):
      data_child_ids = self.visit_children([expr.data])
      if child_ids[0] in self.split_nodes:
        tiling_types = (0,1)
        self.add_split_nodes(self.cur_node_id, self.cur_node_id + 1)
        expr_node_ids = [self.cur_node_id, self.cur_node_id + 1]
      else:
        tiling_types = (self.nodes[child_ids[0]].tiling,)
        expr_node_ids = [self.cur_node_id]
        
      for i in xrange(len(tiling_types)):
        self.nodes[self.cur_node_id] = self.node_type(expr, tiling_types[i], [], [])
        self.add_edge(child_ids[i], self.cur_node_id, 0)
        
        for child_id in data_child_ids:
          child = self.nodes[child_id]
          e_cost = reduce(operator.mul, child.expr.shape, 1) if child.tiling != tiling_types[i] else 0
          self.add_edge(child_id, self.cur_node_id, e_cost)       
        self.cur_node_id += 1
      return expr_node_ids

    return child_ids 
  
  def visit_aligned_nodes(self, expr, reverse_cost=False):
    array = expr.src if hasattr(expr, 'src') else expr.array
    child_ids = self.visit_children([array])
    if child_ids[0] in self.split_nodes:
      tiling_types = (0, 1)
      self.add_split_nodes(self.cur_node_id, self.cur_node_id + 1)
      expr_node_ids = [self.cur_node_id, self.cur_node_id + 1]
    else:
      tiling_types = (reverse_cost^self.nodes[child_ids[0]].tiling,)
      expr_node_ids = [self.cur_node_id]
    
    for i in xrange(len(tiling_types)):
      self.nodes[self.cur_node_id] = self.node_type(expr, tiling_types[i], [], [])
      self.add_edge(child_ids[-(reverse_cost^i)], self.cur_node_id, 0)       
      self.cur_node_id += 1
    return expr_node_ids
  
  def visit_TransposeExpr(self, expr):
    return self.visit_aligned_nodes(expr, reverse_cost=True)
      
  def visit_ReshapeExpr(self, expr):
    return self.visit_aligned_nodes(expr, reverse_cost=True)
  
  def visit_SliceExpr(self, expr):
    return self.visit_aligned_nodes(expr)

  def visit_FilterExpr(self, expr):
    return self.visit_children([expr.src])
  
  def visit_CheckpointExpr(self, expr):
    return self.visit_children([expr.src])
  
  def visit_TileOpExpr(self, expr):
    return self.visit_children([expr.array])
  
  def generate_edges(self, s = 0):
    edges = []
    self.nodes[s].parents.sort(key=lambda x: reduce(operator.mul, self.nodes[x].expr.shape, 1))
    for parent_id in self.nodes[s].parents:
      edges.append((s, parent_id, self.edges[(s, parent_id)]))
      if parent_id not in self.visited_nodes:
        edges.extend(self.generate_edges(parent_id))
        self.visited_nodes.add(parent_id)
    return edges
  
  def calc_tiling(self, expr):
    # add T node for graph
    if self.cur_node_id - 1 in self.split_nodes:
      self.nodes[self.cur_node_id] = self.node_type(expr, -1, [], [])
      self.add_edge(self.cur_node_id - 2, self.cur_node_id, 0)
      self.add_edge(self.cur_node_id - 1, self.cur_node_id, 0)
      self.cur_node_id += 1
    
    # compute best tiling for all exprs
    self.visited_nodes = set()
    nodes = mincost_tiling(self.cur_node_id - 1, self.generate_edges(), self.split_nodes.items())

    # give expr the best tiling hint
    for node_id in nodes:
      node = self.nodes[node_id]
      #print node_id, 'tiling:', node.tiling
      if node.tiling >= 0:
        _tiled_exprlist[node.expr.expr_id] = node.tiling
        if node.expr.typename() in ['NdArrayExpr', 'ReduceExpr', 'DotExpr'] and len(node.expr.shape) > 0:
          node.expr.tile_hint = list(node.expr.shape)
          node.expr.tile_hint[node.tiling] = int(math.ceil(float(node.expr.tile_hint[node.tiling]) / FLAGS.num_workers))
      
    self.inited = False
    return expr
    
  def visit_default(self, expr):
    if not self.inited: self.init(expr)
    
    if expr in self.expr_to_nodes: return self.expr_to_nodes[expr] 
     
    if expr.expr_id in _tiled_exprlist or isinstance(expr, DistArray) or \
       isinstance(expr, (Val, AsArray)) and isinstance(expr.val, DistArray):
      # already partitioned array
      if expr.expr_id in _tiled_exprlist:
        tiling = _tiled_exprlist[expr.expr_id]
      else:
        array = expr if isinstance(expr, DistArray) else expr.val
        tiling = array.tile_shape()[0] == array.shape[0]
      self.nodes[self.cur_node_id] = self.node_type(expr, tiling, [], [])
      expr_node_ids = [self.cur_node_id]
      self.add_edge(0, self.cur_node_id, 0)
      self.cur_node_id += 1
        
    elif isinstance(expr, CollectionExpr):
      # DictExpr, ListExpr, TupleExpr
      children = expr.values() if expr.typename() == 'DictExpr' else expr.vals
      child_ids = self.visit_children(children)
      self.nodes[self.cur_node_id] = self.node_type(expr, -1, [], [])
      expr_node_ids = [self.cur_node_id]
      for child_id in child_ids:
        self.add_edge(child_id, self.cur_node_id, 0)
      self.cur_node_id += 1  
      
    elif hasattr(self, 'visit_%s' % expr.typename()):
      expr_node_ids = getattr(self, 'visit_%s' % expr.typename())(expr)
    
    else:
      util.log_debug("Skip expr:%s", expr.typename())
      expr_node_ids = []
      
    # add T node for graph and compute the min cost flow
    if id(expr) == self.init_expr: return self.calc_tiling(expr)
    
    self.expr_to_nodes[expr] = expr_node_ids
    return expr_node_ids
      
def apply_pass(klass, dag):
  if not getattr(FLAGS, 'opt_' + klass.name):
    util.log_debug('Pass %s disabled', klass.name)
    return dag

  util.log_debug('Starting pass %s', klass.name)
  p = klass()
  result = p.visit(dag)
  util.log_debug('Finished pass %s', klass.name)
  return result


passes = []


def optimize(dag):
  if not FLAGS.optimization:
    util.log_debug('Optimizations disabled')
    return dag

  util.log_debug('Optimization: applying %d passes', len(passes))
  for p in passes:
    dag = apply_pass(p, dag)

  return dag


def add_optimization(klass, default):
  passes.append(klass)

  flagname = 'opt_' + klass.name
  #setattr(Flags, flagname, add_bool_flag(flagname, default=default))
  FLAGS.add(BoolFlag(flagname, default=default, help='Enable %s optimization' % klass.__name__))

  #util.log_info('Passes: %s', passes)

add_optimization(CollapsedCachedExpressions, True)
add_optimization(AutomaticTiling, True)
add_optimization(RotateSlice, True)
add_optimization(MapMapFusion, True)
if parakeet is not None:
  add_optimization(ParakeetGeneration, True)
add_optimization(ReduceMapFusion, True)

FLAGS.add(BoolFlag('optimization', default=True))<|MERGE_RESOLUTION|>--- conflicted
+++ resolved
@@ -23,13 +23,8 @@
 from ..util import Assert
 
 from .. import util
-<<<<<<< HEAD
-from .base import Expr, Val, AsArray, ListExpr, lazify, expr_like, ExprTrace, NotShapeable
+from .base import Expr, Val, AsArray, ListExpr, lazify, expr_like, ExprTrace, NotShapeable, CollectionExpr
 from .map import MapExpr
-=======
-from .base import Expr, Val, AsArray, ListExpr, lazify, expr_like, ExprTrace, NotShapeable, CollectionExpr
-from .map import MapExpr, LocalMapExpr
->>>>>>> e63180e5
 from .ndarray import NdArrayExpr
 from .shuffle import ShuffleExpr
 from .write_array import WriteArrayExpr
@@ -135,13 +130,8 @@
         all_maps = False
         break
 
-<<<<<<< HEAD
-    if not all_maps or isinstance(expr.op, local.ParakeetExpr):
-=======
-    if (not all_maps
-        or isinstance(expr.op, local.ParakeetExpr) 
-        or id(expr) in _not_idempotent_list):
->>>>>>> e63180e5
+    if (not all_maps or isinstance(expr.op, local.ParakeetExpr) or
+        id(expr) in _not_idempotent_list):
       return expr.visit(self)
 
     #util.log_info('Original: %s', expr.op)
