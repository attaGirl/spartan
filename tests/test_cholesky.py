--- conflicted
+++ resolved
@@ -23,22 +23,9 @@
   #A = np.dot(A, A.T)
   #A = expr.force(from_numpy(A, tile_hint=(ARRAY_SIZE/n, ARRAY_SIZE/n)))
 
-<<<<<<< HEAD
   A = expr.randn(ARRAY_SIZE, ARRAY_SIZE)
   A = expr.dot(A, expr.transpose(A))
   
-=======
-  #A = expr.randn(ARRAY_SIZE, ARRAY_SIZE, tile_hint=(ARRAY_SIZE/n, ARRAY_SIZE/n))
-  A = expr.randn(ARRAY_SIZE, ARRAY_SIZE)
-  # FIXME: Ideally we should be able to get rid of tile_hint.
-  #        However, current extent.change_partition_axis relies on the
-  #        information of one-dimentional size to change tiling to grid tiling.
-  #        It assumes that every extent should be partitioned in the same size.
-  #        Trace extent.pyx to think about how to fix it!
-  A = expr.dot(A, expr.transpose(A), tile_hint=(ARRAY_SIZE,
-                                                ARRAY_SIZE / ctx.num_workers)).force()
-
->>>>>>> dd4bf6b2
   util.log_warn('begin cholesky!')
   t1 = datetime.now()
   L = cholesky(A).optimized().glom()
